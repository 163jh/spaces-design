/*
 * Copyright (c) 2014 Adobe Systems Incorporated. All rights reserved.
 *  
 * Permission is hereby granted, free of charge, to any person obtaining a
 * copy of this software and associated documentation files (the "Software"), 
 * to deal in the Software without restriction, including without limitation 
 * the rights to use, copy, modify, merge, publish, distribute, sublicense, 
 * and/or sell copies of the Software, and to permit persons to whom the 
 * Software is furnished to do so, subject to the following conditions:
 *  
 * The above copyright notice and this permission notice shall be included in
 * all copies or substantial portions of the Software.
 *  
 * THE SOFTWARE IS PROVIDED "AS IS", WITHOUT WARRANTY OF ANY KIND, EXPRESS OR
 * IMPLIED, INCLUDING BUT NOT LIMITED TO THE WARRANTIES OF MERCHANTABILITY, 
 * FITNESS FOR A PARTICULAR PURPOSE AND NONINFRINGEMENT. IN NO EVENT SHALL THE
 * AUTHORS OR COPYRIGHT HOLDERS BE LIABLE FOR ANY CLAIM, DAMAGES OR OTHER 
 * LIABILITY, WHETHER IN AN ACTION OF CONTRACT, TORT OR OTHERWISE, ARISING 
 * FROM, OUT OF OR IN CONNECTION WITH THE SOFTWARE OR THE USE OR OTHER 
 * DEALINGS IN THE SOFTWARE.
 * 
 */

define(function (require, exports, module) {
    "use strict";

    var Immutable = require("immutable");

    var layerLib = require("adapter/lib/layer");

    var object = require("js/util/object"),
        Bounds = require("./bounds"),
        Radii = require("./radii"),
        Stroke = require("./stroke"),
        Fill = require("./fill"),
        DropShadow = require("./dropshadow"),
        Text = require("./text");

    /**
     * A model of Photoshop layer.
     *
     * @constructor
     */
    var Layer = Immutable.Record({
        /**
         * @type {number} Id of layer
         */
        id: null,

        /**
         * @param {string} A unique key for the layer.
         */
        key: null,

        /**
         * @type {string} Layer name
         */
        name: null,

        /**
         * @type {boolean} True if layer is visible
         */
        visible: null,

        /**
         * @type {boolean} True if layer is locked
         */
        locked: null,

        /**
         * @type {boolean} True if layer is selected
         */
        selected: null,

        /**
         * @type {number} Layer Kind
         */
        kind: null,

        /**
         * @type {Bounds} Bounding rectangle for this layer
         */
        bounds: null,

        /**
         * @type {boolean} True if this layer is a background layer
         */
        isBackground: null,

        /**
         * @type {number} Layer opacity as a percentage in [0,100];
         */
        opacity: null,

        /**
         * @type {string} Blend mode ID.
         */
        blendMode: "normal",

        /**
         * @type {Immutable.List.<Stroke>} stroke information
         */
        strokes: null,

        /**
         * @type {?Radii} Border radii
         */
        radii: null,

        /**
         * @type {Immutable.List.<Fill>}
         */
        fills: null,

        /**
         * @type {Immutable.List.<DropShadow>}
         */
        dropShadows: null,

        /**
         * @type {text}
         */
        text: null,

        /**
         * @type {object}
         */
        layerKinds: layerLib.layerKinds,

        /**
         * @type {boolean}
         */
<<<<<<< HEAD
        proportionalScaling: null,

        /**
         *  @type {boolean}
         */
        isArtboard: null,

        /**
         * @type {boolean} Indicates whether there are features in the layer
         *  that are currently unsupported.
         */
        unsupported: false
=======
        proportionalScaling: null
>>>>>>> c53603cb
    });

    Layer.layerKinds = layerLib.layerKinds;

    Object.defineProperties(Layer.prototype, object.cachedGetSpecs({
        /**
         * @type {boolean} Indicates whether there are features in the layer
         *  that are currently unsupported.
         */
        unsupported: function () {
            switch (this.kind) {
            case layerLib.layerKinds.VIDEO:
            case layerLib.layerKinds["3D"]:
                return true;
            default:
                return false;
            }
        },
        /**
         * Subset of properties that define the layer face
         * @type {Immutable.Map.<string, *>}
         */
        "face": function () {
            var self = this;
            return new Immutable.Map({
                id: self.id,
                name: self.name,
                visible: self.visible,
                locked: self.locked,
                selected: self.selected,
                kind: self.kind,
                isBackground: self.isBackground
            });
        },
        /**
         * This layer is safe to be super-selected
         * @type {boolean}
         */
        "superSelectable": function () {
            return !this.locked &&
                this.kind !== this.layerKinds.ADJUSTMENT &&
                this.kind !== this.layerKinds.GROUPEND;
        }
    }));

    /**
     * Determine if the given layer is locked in any way.
     * 
     * @param {object} layerDescriptor
     * @return {boolean}
     */
    var _extractLocked = function (layerDescriptor) {
        var value = layerDescriptor.layerLocking.value;
        
        return value.protectAll ||
            value.protectComposite ||
            value.protectPosition ||
            value.protectTransparency;
    };

    /**
     * Determine the layer opacity as a percentage.
     * 
     * @param {object} layerDescriptor
     * @return {number}
     */
    var _extractOpacity = function (layerDescriptor) {
        return Math.round(100 * layerDescriptor.opacity / 255);
    };

    /**
     * Construct a Layer model from information Photoshop gives after grouping layers
     *
     * @param {number} documentID
     * @param {number} layerID
     * @param {string} layerName Name of the group, provided by Photoshop
     * @param {Boolean} isGroupEnd If the layer is the groupEnd layer or the group start layer
     *
     * @return {Layer}
     */
    Layer.fromGroupDescriptor = function (documentID, layerID, layerName, isGroupEnd) {
        return new Layer({
            id: layerID,
            key: documentID + "." + layerID,
            name: isGroupEnd ? "</Layer Group>" : layerName,
            kind: isGroupEnd ? layerLib.layerKinds.GROUPEND : layerLib.layerKinds.GROUP,
            visible: true,
            locked: false,
            isBackground: false,
            opacity: 100,
            selected: true, // We'll set selected after moving layers
            fills: Immutable.List(),
            strokes: Immutable.List(),
            dropShadows: Immutable.List(),
            mode: "passThrough",
            proportionalScaling: false,
            isArtboard: false
        });
    };

    /**
     * Construct a Layer model from a Photoshop document and layer descriptor.
     *
     * @param {object|Immutable.Record} document Document descriptor or Document model
     * @param {object} layerDescriptor
     * @param {boolean} selected Whether or not this layer is currently selected
     * @return {Layer}
     */
    Layer.fromDescriptor = function (document, layerDescriptor, selected) {
        var id = layerDescriptor.layerID,
            documentID,
            resolution;

        // handle either style of document param
        if (document instanceof Immutable.Record) {
            documentID = document.id;
            resolution = document.resolution;
        } else {
            documentID = document.documentID;
            resolution = object.getPath(document, "resolution.value");
        }

        var model = {
                id: id,
                key: documentID + "." + id,
                name: layerDescriptor.name,
                kind: layerDescriptor.layerKind,
                visible: layerDescriptor.visible,
                locked: _extractLocked(layerDescriptor),
                isBackground: layerDescriptor.background,
                opacity: _extractOpacity(layerDescriptor),
                selected: selected,
                bounds: Bounds.fromLayerDescriptor(layerDescriptor),
                radii: Radii.fromLayerDescriptor(layerDescriptor),
                strokes: Stroke.fromLayerDescriptor(layerDescriptor),
                fills: Fill.fromLayerDescriptor(layerDescriptor),
                dropShadows: DropShadow.fromLayerDescriptor(layerDescriptor),
                text: Text.fromLayerDescriptor(resolution, layerDescriptor),
                proportionalScaling: layerDescriptor.proportionalScaling,
                isArtboard: object.getPath(layerDescriptor, "artboard.value.artboardEnabled")

            };

        var mode = object.getPath(layerDescriptor, "mode.value");
        if (mode) {
            model.blendMode = mode;
        }

        return new Layer(model);
    };

    /**
     * Reset this layer model using the given Photoshop layer descriptor.
     *
     * @param {object} layerDescriptor
     * @param {Document} previousDocument
     * @return {Layer}
     */
    Layer.prototype.resetFromDescriptor = function (layerDescriptor, previousDocument) {
        var resolution = previousDocument.resolution,
            model = {
                name: layerDescriptor.name,
                kind: layerDescriptor.layerKind,
                visible: layerDescriptor.visible,
                locked: _extractLocked(layerDescriptor),
                isBackground: layerDescriptor.background,
                opacity: _extractOpacity(layerDescriptor),
                bounds: Bounds.fromLayerDescriptor(layerDescriptor),
                radii: Radii.fromLayerDescriptor(layerDescriptor),
                strokes: Stroke.fromLayerDescriptor(layerDescriptor),
                fills: Fill.fromLayerDescriptor(layerDescriptor),
                dropShadows: DropShadow.fromLayerDescriptor(layerDescriptor),
                text: Text.fromLayerDescriptor(resolution, layerDescriptor),
                proportionalScaling: layerDescriptor.proportionalScaling,
                isArtboard: object.getPath(layerDescriptor, "artboard.value.artboardEnabled")
            };

        var mode = object.getPath(layerDescriptor, "mode.value");
        if (mode) {
            model.blendMode = mode;
        }

        return this.merge(model);
    };

    module.exports = Layer;
});<|MERGE_RESOLUTION|>--- conflicted
+++ resolved
@@ -130,7 +130,6 @@
         /**
          * @type {boolean}
          */
-<<<<<<< HEAD
         proportionalScaling: null,
 
         /**
@@ -143,9 +142,6 @@
          *  that are currently unsupported.
          */
         unsupported: false
-=======
-        proportionalScaling: null
->>>>>>> c53603cb
     });
 
     Layer.layerKinds = layerLib.layerKinds;
