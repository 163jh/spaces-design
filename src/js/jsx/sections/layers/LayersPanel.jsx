/*
 * Copyright (c) 2014 Adobe Systems Incorporated. All rights reserved.
 *  
 * Permission is hereby granted, free of charge, to any person obtaining a
 * copy of this software and associated documentation files (the "Software"), 
 * to deal in the Software without restriction, including without limitation 
 * the rights to use, copy, modify, merge, publish, distribute, sublicense, 
 * and/or sell copies of the Software, and to permit persons to whom the 
 * Software is furnished to do so, subject to the following conditions:
 *  
 * The above copyright notice and this permission notice shall be included in
 * all copies or substantial portions of the Software.
 *  
 * THE SOFTWARE IS PROVIDED "AS IS", WITHOUT WARRANTY OF ANY KIND, EXPRESS OR
 * IMPLIED, INCLUDING BUT NOT LIMITED TO THE WARRANTIES OF MERCHANTABILITY, 
 * FITNESS FOR A PARTICULAR PURPOSE AND NONINFRINGEMENT. IN NO EVENT SHALL THE
 * AUTHORS OR COPYRIGHT HOLDERS BE LIABLE FOR ANY CLAIM, DAMAGES OR OTHER 
 * LIABILITY, WHETHER IN AN ACTION OF CONTRACT, TORT OR OTHERWISE, ARISING 
 * FROM, OUT OF OR IN CONNECTION WITH THE SOFTWARE OR THE USE OR OTHER 
 * DEALINGS IN THE SOFTWARE.
 * 
 */

define(function (require, exports, module) {
    "use strict";

    var React = require("react"),
        Fluxxor = require("fluxxor"),
        FluxMixin = Fluxxor.FluxMixin(React),
        StoreWatchMixin = Fluxxor.StoreWatchMixin,
        Immutable = require("immutable"),
        classnames = require("classnames");

    var os = require("adapter/os");

    var TitleHeader = require("jsx!js/jsx/shared/TitleHeader"),
        LayerFace = require("jsx!./LayerFace"),
        DummyLayerFace = require("jsx!./DummyLayerFace"),
        strings = require("i18n!nls/strings"),
        collection = require("js/util/collection"),
        synchronization = require("js/util/synchronization");

    var PS_MAX_NEST_DEPTH = 10;

    /**
     * Get the layer faces that correspond to the current document. Used for
     * fast, coarse invalidation.
     *
     * @private
     * @param {object} props
     * @return {?Immutable.Iterable.<Immutable.Map.<string, *>>}
     */
    var _getFaces = function (props) {
        var document = props.document;
        if (!document) {
            return null;
        }

        var layers = document.layers.allVisible;
        return collection.pluck(layers, "face");
    };

    var LayersPanel = React.createClass({
        mixins: [FluxMixin, StoreWatchMixin("draganddrop")],

        /**
         * A throttled version of os.setTooltip
         *
         * @private
         * @type {?function}
         */
        _setTooltipThrottled: null,

        /**
         * Cache of boundingClientRects used during a single drag operation.
         *
         * @private
         * @type {?Map.<object>}
         */
        _boundingClientRectCache: null,

        /**
         * Set of layer IDs with faces that have been mounted. Used to avoid
         * rendering faces until they are first visible. Initialized when the
         * panel is mounted.
         *
         * @private
         * @type {Set.<number>}
         */
        _mountedLayerIDs: null,

        /**
         * The list of layers last scrolled to. Used by _scrollToSelection
         * when determining whether to scroll.
         *
         * @private
         * @type {Immutable.List.<Layer>}
         */
        _lastScrolledTo: Immutable.List(),

        getStateFromFlux: function () {
            var flux = this.getFlux(),
                dragAndDropStore = flux.store("draganddrop"),
                dragAndDropState = dragAndDropStore.getState();

            return {
                dragTargets: dragAndDropState.dragTargets,
                dropTarget: dragAndDropState.dropTarget,
                dragPosition: dragAndDropState.dragPosition,
                pastDragTargets: dragAndDropState.pastDragTargets
            };
        },

        componentWillMount: function () {
            this._setTooltipThrottled = synchronization.throttle(os.setTooltip, os, 500);
            this._mountedLayerIDs = new Set();
        },

        componentDidMount: function () {
            this._scrollToSelection(this.props.document.layers);
        },

        componentDidUpdate: function () {
            this._scrollToSelection(this.props.document.layers);
        },

        shouldComponentUpdate: function (nextProps, nextState) {
            if (this.props.disabled !== nextProps.disabled) {
                return true;
            }

            if (this.props.visible !== nextProps.visible) {
                return true;
            }

            if (this.state.dragTargets !== nextState.dragTargets) {
                return true;
            }

            if (this.state.dropTarget !== nextState.dropTarget) {
                return true;
            }

            if (nextState.futureReorder) {
                // if we're currently re-ordering, don't re-render
                return false;
            } else if (this.state.futureReorder) {
                // if we're finishing a re-order, always re-render
                return true;
            }

            return this.state.dragTargets !== nextState.dragTargets ||
                this.state.dropTarget !== nextState.dropTarget ||
                this.state.dragPosition !== nextState.dragPosition ||
                !Immutable.is(_getFaces(this.props), _getFaces(nextProps));
        },

        /**
         * Set the initial component state.
         * 
         * @return {{futureReorder: boolean, dropPosition: ?string}} Where:
         *  futureReorder: Used to prevent flash of dragged layer back to original positiion
         *  dropPosition: One of "above", "below" or "on" (the latter of which is only valid
         *      for group drop targets)
         */
        getInitialState: function () {
            return {
                futureReorder: false,
                dropPosition: null
            };
        },

        /**
         * Scrolls the layers panel to make (newly) selected layers visible.
         *
         * @param {LayerStructure} layerStructure
         */
        _scrollToSelection: function (layerStructure) {
            var selected = layerStructure.selected;
            if (selected.isEmpty()) {
                return;
            }

            var previous = this._lastScrolledTo,
                next = collection.difference(selected, previous),
                visible = next.filterNot(function (layer) {
                    return layerStructure.hasCollapsedAncestor(layer);
                });

            if (visible.isEmpty()) {
                return;
            }

            var focusLayer = visible.first(),
                childNode = React.findDOMNode(this.refs[focusLayer.key]);

            if (childNode) {
                childNode.scrollIntoViewIfNeeded();
                this._lastScrolledTo = next;
            }
        },

        /**
         * Get a boundingClientRect for the given DOM node, possibly returning
         * a cached value.
         *
         * @private
         * @param {DOMElement} node
         * @return {{top: number, right: number, bottom: number, left: number}}
         */
        _getBoundingClientRectFromCache: function (node) {
            var rect = this._boundingClientRectCache.get(node);
            if (!rect) {
                rect = node.getBoundingClientRect();
                this._boundingClientRectCache.set(node, rect);
            }

            return rect;
        },

        /**
         * Given that the dragged layers are compatible with the target layer,
         * determines whether the target is a valid drop point (either above or
         * below) for the dragged layers.
         *
         * @private
         * @param {Layer} target
         * @param {Immutable.Iterable.<Layer>} draggedLayers
         * @param {string} dropPosition
         */
        _validCompatibleDropTarget: function (target, draggedLayers, dropPosition) {
            // Do not let drop below background
            if (target.isBackground && dropPosition !== "above") {
                return false;
            }

            // Drop on is only allowed for groups
            if (target.kind !== target.layerKinds.GROUP && dropPosition === "on") {
                return false;
            }

<<<<<<< HEAD
            // Do not let reorder exceed nesting limit
            // When we drag artboards, this limit is 1
            // because we can't nest artboards in any layers
            var doc = this.props.document,
                targetDepth = doc.layers.depth(target),
                draggingArtboard = draggedLayers
                    .some(function (layer) {
                        return layer.isArtboard;
                    }),
                nestLimitExceeded = draggedLayers.some(function (layer) {
                    var layerDepth = doc.layers.depth(layer),
                        layerTreeDepth = doc.layers.maxDescendantDepth(layer) - layerDepth,
                        extraDepth = dropPosition !== "above" ? 0 : 1,
                        nestDepth = layerTreeDepth + targetDepth + extraDepth,
                        maxDepth = draggingArtboard ? 0 : PS_MAX_NEST_DEPTH;

                    return nestDepth > maxDepth;
                });
=======
            // Do not allow reordering to exceed the nesting limit.
            var doc = this.props.document,
                targetDepth = doc.layers.depth(target);

            // Target depth is incremented if we're dropping INTO a group
            switch (dropPosition) {
            case "below":
                if (target.kind === target.layerKinds.GROUP && target.expanded) {
                    targetDepth++;
                }
                break;
            case "on":
                targetDepth++;
                break;
            default:
                break;
            }

            // When dragging artboards, the nesting limit is 0 because artboard
            // nesting is forbidden.
            var draggingArtboard = draggedLayers.some(function (layer) {
                return layer.isArtboard;
            });

            if (draggingArtboard && targetDepth > 0) {
                return false;
            }

            // Otherwise, the maximum allowable layer depth determines the nesting limit.
            var nestLimitExceeded = draggedLayers.some(function (layer) {
                var layerDepth = doc.layers.depth(layer),
                    layerTreeDepth = doc.layers.maxDescendantDepth(layer) - layerDepth,
                    nestDepth = layerTreeDepth + targetDepth;

                return nestDepth > PS_MAX_NEST_DEPTH;
            });
>>>>>>> 6ff43873

            if (nestLimitExceeded) {
                return false;
            }

            // Do not allow dragging a group into itself
            var child;
            while (!draggedLayers.isEmpty()) {
                child = draggedLayers.first();
                draggedLayers = draggedLayers.shift();

                if (target.key === child.key) {
                    return false;
                }

                // The special case of dragging a group below itself
                if (child.kind === child.layerKinds.GROUPEND &&
                    dropPosition === "above" && doc.layers.indexOf(child) - doc.layers.indexOf(target) === 1) {
                    return false;
                }

                draggedLayers = draggedLayers.concat(doc.layers.children(child));
            }

            return true;
        },

        /**
         * Determines whether the target is a valid drop point for the dragged
         * layers at the given point.
         *
         * @param {{DOMElement: node, target: Layer}} dropInfo
         * @param {Immutable.List.<Layer>} draggedLayers Currently dragged layers
         * @param {{x: number, y: number}} point Point where drop event would occur
         * @return {boolean} Whether the aforementioned drop may occur
         */
        _validDropTarget: function (dropInfo, draggedLayers, point) {
            var dropNode = dropInfo.node,
                bounds = this._getBoundingClientRectFromCache(dropNode);

            if (point.y < bounds.top || point.y > bounds.bottom ||
                point.x < bounds.left || point.y > bounds.right) {
                return {
                    compatible: false,
                    valid: false
                };
            }

            // Dropping on the dummy layer is valid as long as a group is not
            // being dropped below itself. The dummy layer only exists
            // when there is a bottom group layer. Drop position is fixed.
            var dropKey = dropInfo.key;
            if (dropKey === "dummy") {
                var bottom = this.props.document.layers.top.last(),
                    isGroup = bottom.kind === bottom.layerKinds.GROUP;

                return {
                    compatible: true,
                    valid: !isGroup || !draggedLayers.contains(bottom)
                };
            }

            var target = dropInfo.keyObject,
                dropPosition;

            if (target.kind === target.layerKinds.GROUP) {
                // Groups can be dropped above, below or on
                if (point.y < (bounds.top + (bounds.height / 4))) {
                    // Point is in the top quarter
                    dropPosition = "above";
                } else if (point.y > (bounds.bottom - (bounds.height / 4))) {
                    // Point is in the bottom quarter
                    dropPosition = "below";
                } else {
                    // Point is in the middle half
                    dropPosition = "on";
                }
            } else {
                // Other layers can only be dropped above or below
                if ((bounds.height / 2) < (bounds.bottom - point.y)) {
                    dropPosition = "above";
                } else {
                    dropPosition = "below";
                }
            }

            var valid = this._validCompatibleDropTarget(target, draggedLayers, dropPosition);

            if (valid && this.state.dropPosition !== dropPosition) {
                // For performance reasons, it's important that this NOT cause a virtual
                // render. Instead, we should just wait until the dropPosition changes and
                // render then; otherwise, we'll render twice in one trip around the
                // mousemove handler. This is accomplished by making shouldComponentUpdate oblivious
                // to the dropPosition state.
                this.setState({
                    dropPosition: dropPosition
                });
            }

            return {
                compatible: true,
                valid: valid
            };
        },

        /** 
         * Tests to make sure layer we're trying to drag is draggable
         * For now, we only check for background layer, but we might prevent locked layers dragging later
         *
         * @param {Layer} layer Layer being tested for drag
         */
        _validDragTarget: function (layer) {
            return !layer.isBackground;
        },

        /**
         * Grabs the list of Layer objects that are currently being dragged
         * Photoshop logic is, if we drag a selected layers, all selected layers are being reordered
         * If we drag an unselected layer, only that layer will be reordered
         *
         * @param {ReactElement} dragComponent Layer the user is dragging
         * @return {Immutable.List.<Layer>}
         */
        _getDraggingLayers: function (dragComponent) {
            var dragLayer = dragComponent.props.layer;

            if (dragLayer.selected) {
                var doc = this.props.document;
                return doc.layers.selected.filter(function (layer) {
                    return this._validDragTarget(layer);
                }, this);
            } else {
                return Immutable.List.of(dragLayer);
            }
        },

        /**
         * Initialize the boundingClientRect cache at the beginning of the drag.
         */
        _handleStart: function () {
            this._boundingClientRectCache = new Map();
            this.getFlux().actions.ui.disableTooltips();
        },

        /**
         * Custom drop handler. Calculates the drop index through the target,
         * removes drop target properties, and calls the reorder action.
         */
        _handleDrop: function () {
            if (this.state.dragTargets) {
                var flux = this.getFlux(),
                    doc = this.props.document,
                    dropTarget = this.state.dropTarget,
                    dropIndex;

                // Dropping on the dummy layer reorders to the bottom of the index
                if (dropTarget.key === "dummy") {
                    dropIndex = 0;
                } else {
                    var position = this.state.dropPosition,
                        dropLayer = dropTarget.keyObject,
                        dropOffset = position === "above" ? 0 : 1;

                    switch (position) {
                    case "above":
                        dropOffset = 0;
                        break;
                    case "below":
                        if (dropLayer.kind === dropLayer.layerKinds.GROUP && !dropLayer.expanded) {
                            // Drop below the closed group
                            dropOffset = doc.layers.descendants(dropLayer).size;
                        } else {
                            // Drop directly below, inside the closed group
                            dropOffset = 1;
                        }
                        break;
                    case "on":
                        dropOffset = 1;
                        break;
                    default:
                        throw new Error("Unable to drop at unexpected position: " + position);
                    }

                    dropIndex = doc.layers.indexOf(dropLayer) - dropOffset;
                }

                this.setState({
                    futureReorder: true
                });

                var dragSource = collection.pluck(this.state.dragTargets, "id");

                return flux.actions.layers.reorder(doc, dragSource, dropIndex)
                    .bind(this)
<<<<<<< HEAD
                    .then(function () {
                        // The selected layers may have changed after the reorder.
                        var documentStore = flux.store("document"),
                            nextDocument = documentStore.getDocument(doc.id);

                        flux.actions.layers.resetBounds(nextDocument, nextDocument.layers.allSelected, true);
                    })
=======
>>>>>>> 6ff43873
                    .finally(function () {
                        this.setState({
                            dropPosition: null,
                            futureReorder: false
                        });

                        // HACK: See explanation in _handleStop below.
                        os.resetCursor();
                    });
            } else {
                this.setState({
                    dropPosition: null
                });
                
                return Promise.resolve();
            }
        },

        /**
         * Nullify the boundingClientRect cache at the end of the drag.
         */
        _handleStop: function () {
            this._boundingClientRectCache = null;
            this.getFlux().actions.ui.enableTooltips();

            // HACK: The cursor does not seem to revert from "grabbing" to "default"
            // after the drag ends until the next mouse move, so we explicitly reset
            // it. Mysteriously, this does not seem sufficient in case the drag
            // succeeds and some reordering takes place. This may be a facet of the
            // adapter bug that prevents mousemove events from being delivered while
            // the main PS thread is busy.
            os.resetCursor();
        },

        /**
         * Deselects all layers.
         */
        _handleContainerClick: function () {
            this.getFlux().actions.layers.deselectAll();
        },

        /**
         * Workaround a CEF bug by clearing any active tooltips when scrolling.
         * More details here: https://github.com/adobe-photoshop/spaces-design/issues/444
         *
         * @private
         */
        _handleScroll: function () {
            this._setTooltipThrottled("");
            this._boundingClientRectCache = this.state.dragTargets ? new Map() : null;
        },

        render: function () {
            var doc = this.props.document,
                dragTargets = this.state.dragTargets,
                dropTarget = this.state.dropTarget;

            if (this.state.futureReorder) {
                dragTargets = this.state.pastDragTargets;
            }

            var layerComponents = doc.layers.allVisibleReversed
                    .filter(function (layer) {
                        // Do not render descendants of collapsed layers unless
                        // they have been mounted previously
                        if (this._mountedLayerIDs.has(layer.id)) {
                            return true;
                        } else if (doc.layers.hasCollapsedAncestor(layer)) {
                            return false;
                        } else {
                            this._mountedLayerIDs.add(layer.id);
                            return true;
                        }
                    }, this)
                    .map(function (layer, visibleIndex) {
                        var isDropTarget = !!dropTarget && dropTarget.key === layer.key,
                            dropPosition = isDropTarget && this.state.dropPosition;

                        return (
                            <LayerFace
                                key={layer.key}
                                ref={layer.key}
                                disabled={this.props.disabled}
                                document={doc}
                                layer={layer}
                                keyObject={layer}
                                visibleLayerIndex={visibleIndex}
                                dragPlaceholderClass="face__placeholder"
                                zone={doc.id}
                                isValid={this._validDropTarget}
                                onDragStart={this._handleStart}
                                onDragStop={this._handleStop}
                                onDrop={this._handleDrop}
                                getDragItems={this._getDraggingLayers}
                                isDropTarget={isDropTarget}
                                dropPosition={dropPosition} />
                        );
                    }, this);

            var bottomLayer = doc.layers.byIndex(1);
            if (bottomLayer.kind === bottomLayer.layerKinds.GROUPEND) {
                var isBottomDropTarget = dropTarget && dropTarget.key === "dummy";
                
                layerComponents = layerComponents.push(
                    <DummyLayerFace
                        key="dummy"
                        document={doc}
                        zone={doc.id}
                        isValid={this._validDropTarget}
                        keyObject={{ key: "dummy" }}
                        onDrop={this._handleDrop}
                        isDropTarget={isBottomDropTarget} />
                );
            }

            var layerListClasses = classnames({
                "layer-list": true,
                "layer-list__dragging": !!dragTargets
            });

            var childComponents = (
                <ul ref="parent" className={layerListClasses}>
                    {layerComponents}
                </ul>
            );

            var layerCount = (
                <div
                    title={strings.TOOLTIPS.LAYER_COUNT}
                    className="layer-count">
                    {doc.layers.selected.size}<span className="text-fancy"> oƒ </span>{doc.layers.count}
                </div>
            );

            var containerClasses = classnames({
                "section-container": true,
                "section-container__collapsed": !this.props.visible
            });

            var sectionClasses = classnames({
                "layers": true,
                "section": true,
                "section__collapsed": !this.props.visible
            });

            return (
                <section
                    className={sectionClasses}
                    onScroll={this._handleScroll}>
                    <TitleHeader
                        title={strings.TITLE_PAGES}
                        visible={this.props.visible}
                        disabled={this.props.disabled}
                        onDoubleClick={this.props.onVisibilityToggle}>
                        {layerCount}
                    </TitleHeader>
                    <div
                        ref="container"
                        className={containerClasses}
                        onClick={this._handleContainerClick}>
                        {childComponents}
                    </div>
                </section>
            );
        }
    });

    module.exports = LayersPanel;
});<|MERGE_RESOLUTION|>--- conflicted
+++ resolved
@@ -239,26 +239,6 @@
                 return false;
             }
 
-<<<<<<< HEAD
-            // Do not let reorder exceed nesting limit
-            // When we drag artboards, this limit is 1
-            // because we can't nest artboards in any layers
-            var doc = this.props.document,
-                targetDepth = doc.layers.depth(target),
-                draggingArtboard = draggedLayers
-                    .some(function (layer) {
-                        return layer.isArtboard;
-                    }),
-                nestLimitExceeded = draggedLayers.some(function (layer) {
-                    var layerDepth = doc.layers.depth(layer),
-                        layerTreeDepth = doc.layers.maxDescendantDepth(layer) - layerDepth,
-                        extraDepth = dropPosition !== "above" ? 0 : 1,
-                        nestDepth = layerTreeDepth + targetDepth + extraDepth,
-                        maxDepth = draggingArtboard ? 0 : PS_MAX_NEST_DEPTH;
-
-                    return nestDepth > maxDepth;
-                });
-=======
             // Do not allow reordering to exceed the nesting limit.
             var doc = this.props.document,
                 targetDepth = doc.layers.depth(target);
@@ -295,7 +275,6 @@
 
                 return nestDepth > PS_MAX_NEST_DEPTH;
             });
->>>>>>> 6ff43873
 
             if (nestLimitExceeded) {
                 return false;
@@ -490,16 +469,6 @@
 
                 return flux.actions.layers.reorder(doc, dragSource, dropIndex)
                     .bind(this)
-<<<<<<< HEAD
-                    .then(function () {
-                        // The selected layers may have changed after the reorder.
-                        var documentStore = flux.store("document"),
-                            nextDocument = documentStore.getDocument(doc.id);
-
-                        flux.actions.layers.resetBounds(nextDocument, nextDocument.layers.allSelected, true);
-                    })
-=======
->>>>>>> 6ff43873
                     .finally(function () {
                         this.setState({
                             dropPosition: null,
